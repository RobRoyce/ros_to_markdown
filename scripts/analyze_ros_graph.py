#!/usr/bin/env python3

"""ROS graph analysis script for visualizing node relationships."""

import os
import subprocess
import sys
import time

from ros_to_markdown.core.ros_detector import ROSDetector
from ros_to_markdown.models.ros_components import ROSVersion


def ensure_ros_core():
    """Ensure ROS core/master is running."""
    try:
        # Try to run roscore as a subprocess
        roscore = subprocess.Popen(
            ["roscore"],
            stdout=subprocess.PIPE,
            stderr=subprocess.PIPE,
        )
        # Give roscore time to start
        time.sleep(3)
        return roscore
    except FileNotFoundError:
        print("Error: roscore command not found. Is ROS1 installed correctly?")
        return None


def ensure_ros_environment():
    """Ensure the appropriate ROS environment is sourced."""
    ros_version = ROSDetector.detect_ros_version()
    ros_distro = ROSDetector.get_ros_distro()

    if not ros_distro:
        print("Error: ROS_DISTRO environment variable not set")
        return False

    # If already sourced, continue with current process
<<<<<<< HEAD
    if os.environ.get('ROS_SOURCED'):
=======
    if os.environ.get("ROS_SOURCED"):
>>>>>>> c6b00f1a
        return True

    # Check if we need to source the environment
    if ros_version in [ROSVersion.ROS1, ROSVersion.ROS2]:
        ros_setup = f"/opt/ros/{ros_distro}/setup.bash"
        if not os.path.exists(ros_setup):
            print(f"Error: ROS setup file not found at {ros_setup}")
            return False

        # Re-run this script with the ROS environment sourced
        cmd = f"bash -c 'source {ros_setup} && ROS_SOURCED=1 python3 {sys.argv[0]}'"
        result = subprocess.run(cmd, shell=True)
        # Exit the original process after launching the sourced one
        sys.exit(result.returncode)

    return True


def print_mermaid_style() -> str:
    """Return consistent Mermaid styling for both ROS1 and ROS2."""
    return """
    classDef default fill:#f9f9f9,stroke:#333,stroke-width:1px
    classDef publisher fill:#e1f3e1,stroke:#4CAF50,stroke-width:1px
    classDef subscriber fill:#e3f2fd,stroke:#2196F3,stroke-width:1px
    classDef pubsub fill:#f3e5f5,stroke:#9c27b0,stroke-width:1px
    classDef cycleNode fill:#fff0f0,stroke:#d43f3f,stroke-width:2px
    classDef riskNode fill:#ffe0e0,stroke:#ff0000,stroke-width:2px
    classDef topicEdge stroke:#666,stroke-width:1px
    classDef serviceEdge stroke:#666,stroke-width:1px,stroke-dasharray:5 5
    classDef actionEdge stroke:#666,stroke-width:2px
    classDef cycleEdge stroke:#d43f3f,stroke-width:2px
    classDef riskEdge stroke:#ff0000,stroke-width:3px,stroke-dasharray:5 5"""


def main():
    """Analyze and visualize the running ROS system."""
    # Ensure ROS environment is properly sourced
    if not ensure_ros_environment():
        return

    ros_version = ROSDetector.detect_ros_version()
    ros_distro = ROSDetector.get_ros_distro()
    roscore_process = None

    try:
        # Start roscore if needed for ROS1
        if ros_version == ROSVersion.ROS1:
            roscore_process = ensure_ros_core()
            if not roscore_process:
                return

        # Import appropriate analyzer based on version
        if ros_version == ROSVersion.ROS1:
            from ros_to_markdown.analyzers.ros1 import ROS1Analyzer
            analyzer = ROS1Analyzer()
        elif ros_version == ROSVersion.ROS2:
            from ros_to_markdown.analyzers.ros2 import ROS2Analyzer
            analyzer = ROS2Analyzer()
        else:
            print("Error: Unknown ROS version")
            return

        # Give ROS time to discover nodes
        time.sleep(2)

        # Analyze system
        graph = analyzer.analyze()
        if not graph:
            return

        # Print statistics
        print("\nSystem Statistics:")
        print(f"ROS Version: {ros_version.name}")
        print(f"ROS Distribution: {ros_distro}")
        print(f"Nodes: {len(graph.nodes)}")
        print(f"Topics: {len(graph.topics)}")
        print(f"Services: {len(graph.services)}")
        print(f"Edges: {len(graph.edges)}")

        # Generate visualizations with consistent styling
        print("\nMermaid Diagram:")
        print("```mermaid")
        print("graph LR")
        print(print_mermaid_style())
<<<<<<< HEAD
        print(graph.to_mermaid(highlight_cycles=True, show_message_types=True, include_styles=False))
=======
        print(
            graph.to_mermaid(highlight_cycles=True, show_message_types=True, include_styles=False)
        )
>>>>>>> c6b00f1a
        print("```")

        print("\nComplete Documentation:")
        print(graph.to_markdown())

    except Exception as e:
        print(f"Error analyzing ROS system: {e}")
    finally:
        if roscore_process:
            roscore_process.terminate()


if __name__ == "__main__":
    main()<|MERGE_RESOLUTION|>--- conflicted
+++ resolved
@@ -38,11 +38,7 @@
         return False
 
     # If already sourced, continue with current process
-<<<<<<< HEAD
-    if os.environ.get('ROS_SOURCED'):
-=======
     if os.environ.get("ROS_SOURCED"):
->>>>>>> c6b00f1a
         return True
 
     # Check if we need to source the environment
@@ -127,13 +123,9 @@
         print("```mermaid")
         print("graph LR")
         print(print_mermaid_style())
-<<<<<<< HEAD
-        print(graph.to_mermaid(highlight_cycles=True, show_message_types=True, include_styles=False))
-=======
         print(
             graph.to_mermaid(highlight_cycles=True, show_message_types=True, include_styles=False)
         )
->>>>>>> c6b00f1a
         print("```")
 
         print("\nComplete Documentation:")
