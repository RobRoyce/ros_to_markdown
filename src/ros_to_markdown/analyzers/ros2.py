"""ROS2 graph analysis implementation."""

import importlib.util
import os
import time
from typing import Dict, List, Optional

from ..models.ros_components import (
    ROSGraph,
    ROSGraphEdge,
    ROSNode,
    ROSService,
    ROSTopic,
    ROSVersion,
)
from ..utils.graph_filters import GraphFilter
from .base import GraphAnalyzer

# Try importing each ROS2 package separately to identify which one fails
try:
    import rclpy

    HAVE_RCLPY = True
except ImportError as e:
    print(f"Failed to import rclpy: {e}")
    HAVE_RCLPY = False

try:
    from rclpy.node import Node

    HAVE_NODE = True
except ImportError as e:
    print(f"Failed to import rclpy.node: {e}")
    HAVE_NODE = False

try:
    # Use find_spec to check for package availability
    HAVE_ROS2NODE = importlib.util.find_spec("ros2node") is not None
except ImportError as e:
    print(f"Failed to check for ros2node: {e}")
    HAVE_ROS2NODE = False

try:
    from ros2topic.api import get_topic_names_and_types

    HAVE_ROS2TOPIC = True
except ImportError as e:
    print(f"Failed to import ros2topic.api: {e}")
    HAVE_ROS2TOPIC = False

try:
    from ros2service.api import get_service_names_and_types

    HAVE_ROS2SERVICE = True
except ImportError as e:
    print(f"Failed to import ros2service.api: {e}")
    HAVE_ROS2SERVICE = False

HAS_ROS2 = all([HAVE_RCLPY, HAVE_NODE, HAVE_ROS2NODE, HAVE_ROS2TOPIC, HAVE_ROS2SERVICE])


class ROS2Analyzer(GraphAnalyzer):
    """Analyzer for ROS2 computation graphs."""

    def __init__(self):
        """Initialize the analyzer."""
        if not HAS_ROS2:
            raise ImportError("ROS2 packages not available")
        self.node = None

    def get_nodes(self) -> List[str]:
        """Get all nodes in the ROS2 system."""
        try:
            nodes = set()

            # Add debug logging
            print(f"ROS_DOMAIN_ID={os.getenv('ROS_DOMAIN_ID')}")

            # First try direct discovery
            node_names_and_ns = self.node.get_node_names_and_namespaces()
            print(f"Direct discovery returned: {node_names_and_ns}")

            for name, ns in node_names_and_ns:
                full_name = f"{ns.strip('/')}/{name}" if ns != "/" else f"/{name}"
                print(f"Found node via direct discovery: {full_name}")
                nodes.add(full_name)

            # Then get nodes from topics
            publishers = {}  # topic -> list of publisher nodes
            subscribers = {}  # topic -> list of subscriber nodes

            # Get all topics first
            for topic_name, _ in self.node.get_topic_names_and_types():
                # Get publisher info
                pub_info = self.node.get_publishers_info_by_topic(topic_name)
                publishers[topic_name] = []
                for info in pub_info:
                    if hasattr(info, "node_name") and info.node_name:
                        node_name = info.node_name
                        if not node_name.startswith("/"):
                            node_name = f"/{node_name}"
                        publishers[topic_name].append(node_name)
                        nodes.add(node_name)

                # Get subscriber info
                sub_info = self.node.get_subscriptions_info_by_topic(topic_name)
                subscribers[topic_name] = []
                for info in sub_info:
                    if hasattr(info, "node_name") and info.node_name:
                        node_name = info.node_name
                        if not node_name.startswith("/"):
                            node_name = f"/{node_name}"
                        subscribers[topic_name].append(node_name)
                        nodes.add(node_name)

            print("\nFound publishers:", [[k, v] for k, v in publishers.items() if v])
            print("Found subscribers:", [[k, v] for k, v in subscribers.items() if v])

            # Add our own node
            our_name = self.node.get_fully_qualified_name()
            if not our_name.startswith("/"):
                our_name = f"/{our_name}"
            nodes.add(our_name)

            # Standardize node names
            return [GraphFilter.standardize_node_name(name) for name in nodes]
        except Exception as e:
            print(f"Error getting nodes: {e}")
            return []

    def get_message_type(self, topic_name: str) -> str:
        """Get the message type for a ROS2 topic."""
        try:
            topics = dict(get_topic_names_and_types(node=self.node))
            return topics.get(topic_name, ["unknown"])[0]
        except Exception:
            return "unknown"

    def analyze(self) -> Optional[ROSGraph]:
        """Analyze a running ROS2 system."""
        try:
            if not rclpy.ok():
                rclpy.init()

            # Create node with unique name to avoid conflicts
            node_name = f"graph_analyzer_{int(time.time() * 1000)}"
            self.node = Node(node_name)

            # Spin a few times to allow discovery
            for _ in range(3):
                rclpy.spin_once(self.node, timeout_sec=0.5)

            # Get all nodes first
            node_names = self.get_nodes()
            nodes = {name: ROSNode(name=name, package="unknown") for name in node_names}

            # Get topics and their types
            topics_and_types = get_topic_names_and_types(node=self.node)
            services_and_types = get_service_names_and_types(node=self.node)

            edges = set()
            topics: Dict[str, ROSTopic] = {}
            ros_services: Dict[str, ROSService] = {}

            # Process topics and create edges
            for topic_name, type_list in topics_and_types:
                msg_type = type_list[0] if type_list else "unknown"

                # Get publisher and subscriber info
                pub_info = self.node.get_publishers_info_by_topic(topic_name)
                sub_info = self.node.get_subscriptions_info_by_topic(topic_name)

                pub_nodes = []
                for info in pub_info:
                    if hasattr(info, "node_name") and info.node_name:
                        node_name = info.node_name
                        if not node_name.startswith("/"):
                            node_name = f"/{node_name}"
                        pub_nodes.append(node_name)

                sub_nodes = []
                for info in sub_info:
                    if hasattr(info, "node_name") and info.node_name:
                        node_name = info.node_name
                        if not node_name.startswith("/"):
                            node_name = f"/{node_name}"
                        sub_nodes.append(node_name)

                # Create topic
                if pub_nodes or sub_nodes:  # Only add topics with publishers or subscribers
                    topics[topic_name] = ROSTopic(
                        name=topic_name,
                        type=msg_type,
                        publishers=pub_nodes,
                        subscribers=sub_nodes,
                        description=None,
                    )

                    # Create edges between publishers and subscribers
                    for pub_node in pub_nodes:
                        for sub_node in sub_nodes:
                            # Skip edges involving the analyzer node
<<<<<<< HEAD
                            if ("graph_analyzer" not in pub_node and
                                "graph_analyzer" not in sub_node):
=======
                            if (
                                "graph_analyzer" not in pub_node
                                and "graph_analyzer" not in sub_node
                            ):
>>>>>>> c6b00f1a
                                edge = ROSGraphEdge(
                                    source=pub_node,
                                    target=sub_node,
                                    connection_type="topic",
                                    topic_name=topic_name,
                                    message_type=msg_type,
                                )
                                edges.add(edge)

            # Process services
            for service_name, type_list in services_and_types:
                srv_type = type_list[0] if type_list else "unknown"
                # Only add non-system services
<<<<<<< HEAD
                if not any(service_name.startswith(prefix) for prefix in ['/parameter_events', '/rosout']):
=======
                if not any(
                    service_name.startswith(prefix) for prefix in ["/parameter_events", "/rosout"]
                ):
>>>>>>> c6b00f1a
                    ros_services[service_name] = ROSService(
                        name=service_name,
                        type=srv_type,
                        node=None,  # We'll improve service node detection later
                        description=None,
                    )

            # Filter out system topics
            filtered_topics = {
<<<<<<< HEAD
                name: topic for name, topic in topics.items()
                if not any(name.startswith(prefix) for prefix in ['/parameter_events', '/rosout'])
=======
                name: topic
                for name, topic in topics.items()
                if not any(name.startswith(prefix) for prefix in ["/parameter_events", "/rosout"])
>>>>>>> c6b00f1a
            }

            # Create graph
            graph = ROSGraph(
                nodes=nodes,
                edges=edges,
                topics=filtered_topics,
                services=ros_services,
                actions={},
                parameters={},
                version=ROSVersion.ROS2,
                distro=os.getenv("ROS_DISTRO", "unknown"),
            )

            return GraphFilter.clean_graph(graph)

        finally:
            if self.node:
                self.node.destroy_node()
            if rclpy.ok():
                rclpy.shutdown()<|MERGE_RESOLUTION|>--- conflicted
+++ resolved
@@ -200,15 +200,10 @@
                     for pub_node in pub_nodes:
                         for sub_node in sub_nodes:
                             # Skip edges involving the analyzer node
-<<<<<<< HEAD
-                            if ("graph_analyzer" not in pub_node and
-                                "graph_analyzer" not in sub_node):
-=======
                             if (
                                 "graph_analyzer" not in pub_node
                                 and "graph_analyzer" not in sub_node
                             ):
->>>>>>> c6b00f1a
                                 edge = ROSGraphEdge(
                                     source=pub_node,
                                     target=sub_node,
@@ -222,13 +217,9 @@
             for service_name, type_list in services_and_types:
                 srv_type = type_list[0] if type_list else "unknown"
                 # Only add non-system services
-<<<<<<< HEAD
-                if not any(service_name.startswith(prefix) for prefix in ['/parameter_events', '/rosout']):
-=======
                 if not any(
                     service_name.startswith(prefix) for prefix in ["/parameter_events", "/rosout"]
                 ):
->>>>>>> c6b00f1a
                     ros_services[service_name] = ROSService(
                         name=service_name,
                         type=srv_type,
@@ -238,14 +229,9 @@
 
             # Filter out system topics
             filtered_topics = {
-<<<<<<< HEAD
-                name: topic for name, topic in topics.items()
-                if not any(name.startswith(prefix) for prefix in ['/parameter_events', '/rosout'])
-=======
                 name: topic
                 for name, topic in topics.items()
                 if not any(name.startswith(prefix) for prefix in ["/parameter_events", "/rosout"])
->>>>>>> c6b00f1a
             }
 
             # Create graph
